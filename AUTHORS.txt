--- conflicted
+++ resolved
@@ -55,9 +55,5 @@
 Mike Manno
 David Sanchez Sanchez
 Andres Ruz-Nieto
-<<<<<<< HEAD
 Carlos Martinez
-Isha Sharma
-=======
-Carlos Martinez
->>>>>>> 60008076
+Isha Sharma