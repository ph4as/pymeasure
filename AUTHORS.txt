--- conflicted
+++ resolved
@@ -85,8 +85,5 @@
 Konrad Gralher
 David Ziliak
 David Sun
-<<<<<<< HEAD
-Félix Thouin
-=======
 Kévin Petit
->>>>>>> bda7fd5b
+Félix Thouin