Colin Jermain
Graham Rowlands
Minh-Hai Nguyen
Guen Prawiro-Atmodjo
Tim van Boxtel
Davide Spirito
Marcos Guimaraes
Ghislain Antony Vaillant
Ben Feinstein
Neal Reynolds
Christoph Buchner
Julian Dlugosch
Sylvain Karlen
Joseph Mittelstaedt
Troy Fox
Vikram Sekar
Casper Schippers
Sumatran Tiger
Michael Schneider
Dennis Feng
Stefano Pirotta
Moritz Jung
Richard Schlitz
Manuel Zahn
Mikhaël Myara
Domenic Prete
Mathieu Jeannin
Paul Goulain
John McMaster
Dominik Kriegner
Jonathan Larochelle
Dominic Caron
Mathieu Plante
Michele Sardo
Steven Siegl
Benjamin Klebel-Knobloch
Markus Röleke
Demetra Adrahtas
Dan McDonald
Hud Wahab
Nicola Corna
Robert Eckelmann
Sam Condon
Andreas Maeder
Bastian Leykauf
Matthew Delaney
Marco von Rosenberg
Jack Van Sambeek
JC Arbelbide
Florian Jünger
Benedikt Moneke
Asaf Yagoda
Fabio Garzetti
Daniel Schmeer
Mike Manno
David Sanchez Sanchez
Andres Ruz-Nieto
Carlos Martinez
Scott Candey
Tom Verbeure
Max Herbold
Alexander Wichers
<<<<<<< HEAD
Ashok Bruno
Robert Roos
=======
Robert Roos
Sebastian Neusch
>>>>>>> 759b6aad
<|MERGE_RESOLUTION|>--- conflicted
+++ resolved
@@ -60,10 +60,6 @@
 Tom Verbeure
 Max Herbold
 Alexander Wichers
-<<<<<<< HEAD
 Ashok Bruno
 Robert Roos
-=======
-Robert Roos
-Sebastian Neusch
->>>>>>> 759b6aad
+Sebastian Neusch