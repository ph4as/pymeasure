Colin Jermain
Graham Rowlands
Minh-Hai Nguyen
Guen Prawiro-Atmodjo
Tim van Boxtel
Davide Spirito
Marcos Guimaraes
Ghislain Antony Vaillant
Ben Feinstein
Neal Reynolds
Christoph Buchner
Julian Dlugosch
Sylvain Karlen
Joseph Mittelstaedt
Troy Fox
Vikram Sekar
Casper Schippers
Sumatran Tiger
Michael Schneider
Dennis Feng
Stefano Pirotta
Moritz Jung
Richard Schlitz
Manuel Zahn
Mikhaël Myara
Domenic Prete
Mathieu Jeannin
Paul Goulain
John McMaster
Dominik Kriegner
Jonathan Larochelle
Dominic Caron
Mathieu Plante
Michele Sardo
Steven Siegl
Benjamin Klebel-Knobloch
Markus Röleke
Demetra Adrahtas
Dan McDonald
Hud Wahab
Nicola Corna
Robert Eckelmann
Sam Condon
Andreas Maeder
Bastian Leykauf
Matthew Delaney
Marco von Rosenberg
Jack Van Sambeek
JC Arbelbide
Florian Jünger
Benedikt Moneke
Asaf Yagoda
Fabio Garzetti
Daniel Schmeer
Mike Manno
David Sanchez Sanchez
Andres Ruz-Nieto
Carlos Martinez
Scott Candey
Tom Verbeure
Max Herbold
Alexander Wichers
Ashok Bruno
Robert Roos
Sebastien Weber
Sebastian Neusch
<<<<<<< HEAD
Guus Kuiper
=======
Ulrich Sauter
>>>>>>> 78db2c91
<|MERGE_RESOLUTION|>--- conflicted
+++ resolved
@@ -64,8 +64,5 @@
 Robert Roos
 Sebastien Weber
 Sebastian Neusch
-<<<<<<< HEAD
-Guus Kuiper
-=======
 Ulrich Sauter
->>>>>>> 78db2c91
+Guus Kuiper